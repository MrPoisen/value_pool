--- conflicted
+++ resolved
@@ -1,7 +1,7 @@
 use std::{
     hash::Hash,
     marker::PhantomData,
-    ops::{Deref, DerefMut},
+    ops::Deref,
 };
 
 #[cfg(feature = "double_linked_list")]
@@ -35,22 +35,10 @@
     }
 }
 
-impl DerefMut for UntypedValueRef {
-    fn deref_mut(&mut self) -> &mut Self::Target {
-        &mut self.index
-    }
-}
-
 impl<T> Deref for ValueRef<T> {
     type Target = usize;
     fn deref(&self) -> &usize {
         &self.index
-    }
-}
-
-impl<T> DerefMut for ValueRef<T> {
-    fn deref_mut(&mut self) -> &mut Self::Target {
-        &mut self.index
     }
 }
 
@@ -224,12 +212,11 @@
         tmp
     }
 
-<<<<<<< HEAD
     pub fn reserve(&mut self, additional: usize) {
         self.store.reserve(additional);
-=======
+    }
+
     pub fn has_item(&self, reference: ValueRef<T>) -> bool {
         self.get(reference).is_some()
->>>>>>> 8e916afb
     }
 }